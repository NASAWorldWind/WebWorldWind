--- conflicted
+++ resolved
@@ -219,12 +219,7 @@
 
         // Internal use only. Intentionally not documented.
         SurfaceEllipse.prototype.moveTo = function (globe, position) {
-<<<<<<< HEAD
-            this.center = this.computeShiftedLocations(globe, this.getReferencePosition(), position,
-                [this.center])[0];
-=======
             this.center = this.computeShiftedLocations(globe, this.getReferencePosition(), position, [this.center])[0];
->>>>>>> 61c6663e
         };
 
         /**
