/*
 * Copyright 2015-2017 WorldWind Contributors
 *
 * Licensed under the Apache License, Version 2.0 (the "License");
 * you may not use this file except in compliance with the License.
 * You may obtain a copy of the License at
 *
 *     http://www.apache.org/licenses/LICENSE-2.0
 *
 * Unless required by applicable law or agreed to in writing, software
 * distributed under the License is distributed on an "AS IS" BASIS,
 * WITHOUT WARRANTIES OR CONDITIONS OF ANY KIND, either express or implied.
 * See the License for the specific language governing permissions and
 * limitations under the License.
 */
/**
 * @exports SurfaceCircle
 */
define(['../error/ArgumentError',
        '../geom/Location',
        '../util/Logger',
        '../shapes/ShapeAttributes',
        '../shapes/SurfaceShape'
    ],
    function (ArgumentError,
              Location,
              Logger,
              ShapeAttributes,
              SurfaceShape) {
        "use strict";

        /**
         * Constructs a surface circle with a specified center and radius and an optional attributes bundle.
         * @alias SurfaceCircle
         * @constructor
         * @augments SurfaceShape
         * @classdesc Represents a circle draped over the terrain surface.
         * <p>
         *     SurfaceCircle uses the following attributes from its associated shape attributes bundle:
         *     <ul>
         *         <li>Draw interior</li>
         *         <li>Draw outline</li>
         *         <li>Interior color</li>
         *         <li>Outline color</li>
         *         <li>Outline width</li>
         *         <li>Outline stipple factor</li>
         *         <li>Outline stipple pattern</li>
         *     </ul>
         * @param {Location} center The circle's center location.
         * @param {Number} radius The circle's radius in meters.
         * @param {ShapeAttributes} attributes The attributes to apply to this shape. May be null, in which case
         * attributes must be set directly before the shape is drawn.
         * @throws {ArgumentError} If the specified center location is null or undefined or the specified radius
         * is negative.
         */
        var SurfaceCircle = function (center, radius, attributes) {
            if (!center) {
                throw new ArgumentError(
                    Logger.logMessage(Logger.LEVEL_SEVERE, "SurfaceCircle", "constructor", "missingLocation"));
            }

            if (radius < 0) {
                throw new ArgumentError(
                    Logger.logMessage(Logger.LEVEL_SEVERE, "SurfaceCircle", "constructor", "Radius is negative"));
            }

            SurfaceShape.call(this, attributes);

            // All these are documented with their property accessors below.
            this._center = center;
            this._radius = radius;
            this._intervals = SurfaceCircle.DEFAULT_NUM_INTERVALS;
        };

        SurfaceCircle.prototype = Object.create(SurfaceShape.prototype);

        Object.defineProperties(SurfaceCircle.prototype, {
            /**
             * This shape's center location.
             * @memberof SurfaceCircle.prototype
             * @type {Location}
             */
            center: {
                get: function () {
                    return this._center;
                },
                set: function (value) {
                    this.stateKeyInvalid = true;
                    this.resetBoundaries();
                    this._center = value;
                }
            },

            /**
             * This shape's radius, in meters.
             * @memberof SurfaceCircle.prototype
             * @type {Number}
             */
            radius: {
                get: function () {
                    return this._radius;
                },
                set: function (value) {
                    this.stateKeyInvalid = true;
                    this.resetBoundaries();
                    this._radius = value;
                }
            },

            /**
             * The number of intervals to generate locations for.
             * @type {Number}
             * @memberof SurfaceCircle.prototype
             * @default SurfaceCircle.DEFAULT_NUM_INTERVALS
             */
            intervals: {
                get: function () {
                    return this._intervals;
                },
                set: function (value) {
                    this.stateKeyInvalid = true;
                    this.resetBoundaries();
                    this._intervals = value;
                }
            }
        });

        // Internal use only. Intentionally not documented.
        SurfaceCircle.staticStateKey = function (shape) {
            var shapeStateKey = SurfaceShape.staticStateKey(shape);

            return shapeStateKey +
                " ce " + shape.center.toString() +
                " ra " + shape.radius.toString();
        };

        // Internal use only. Intentionally not documented.
        SurfaceCircle.prototype.computeStateKey = function () {
            return SurfaceCircle.staticStateKey(this);
        };

        // Internal. Intentionally not documented.
        SurfaceCircle.prototype.computeBoundaries = function (dc) {
            if (this.radius === 0) {
                return null;
            }

            var numLocations = 1 + Math.max(SurfaceCircle.MIN_NUM_INTERVALS, this.intervals),
                da = 360 / (numLocations - 1),
                arcLength = this.radius / dc.globe.radiusAt(this.center.latitude, this.center.longitude);

            this._boundaries = new Array(numLocations);

            for (var i = 0; i < numLocations; i++) {
                var azimuth = (i !== numLocations - 1) ? (i * da) : 0;
                this._boundaries[i] = Location.greatCircleLocation(
                    this.center,
                    azimuth,   // In degrees
                    arcLength, // In radians
                    new Location(0, 0)
                );
            }
        };

        // Internal use only. Intentionally not documented.
        SurfaceCircle.prototype.getReferencePosition = function () {
            return this.center;
        };

        // Internal use only. Intentionally not documented.
        SurfaceCircle.prototype.moveTo = function (globe, position) {
<<<<<<< HEAD
            this.center = this.computeShiftedLocations(globe, this.getReferencePosition(), position,
                [this.center])[0];
=======
            this.center = this.computeShiftedLocations(globe, this.getReferencePosition(), position, [this.center])[0];
>>>>>>> 61c6663e
        };

        /**
         * The minimum number of intervals the circle generates.
         * @type {Number}
         */
        SurfaceCircle.MIN_NUM_INTERVALS = 8;

        /**
         * The default number of intervals the circle generates.
         * @type {Number}
         */
        SurfaceCircle.DEFAULT_NUM_INTERVALS = 64;

        return SurfaceCircle;
    });<|MERGE_RESOLUTION|>--- conflicted
+++ resolved
@@ -169,12 +169,7 @@
 
         // Internal use only. Intentionally not documented.
         SurfaceCircle.prototype.moveTo = function (globe, position) {
-<<<<<<< HEAD
-            this.center = this.computeShiftedLocations(globe, this.getReferencePosition(), position,
-                [this.center])[0];
-=======
             this.center = this.computeShiftedLocations(globe, this.getReferencePosition(), position, [this.center])[0];
->>>>>>> 61c6663e
         };
 
         /**
