--- conflicted
+++ resolved
@@ -168,11 +168,7 @@
         };
 
         // Internal use only. Intentionally not documented.
-<<<<<<< HEAD
-        SurfaceCircle.prototype.moveTo = function (position) {
-=======
         SurfaceCircle.prototype.moveTo = function (globe, position) {
->>>>>>> f9b7f278
             this.center = position;
         };
 
