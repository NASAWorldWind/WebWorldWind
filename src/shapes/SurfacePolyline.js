/*
 * Copyright 2015-2017 WorldWind Contributors
 *
 * Licensed under the Apache License, Version 2.0 (the "License");
 * you may not use this file except in compliance with the License.
 * You may obtain a copy of the License at
 *
 *     http://www.apache.org/licenses/LICENSE-2.0
 *
 * Unless required by applicable law or agreed to in writing, software
 * distributed under the License is distributed on an "AS IS" BASIS,
 * WITHOUT WARRANTIES OR CONDITIONS OF ANY KIND, either express or implied.
 * See the License for the specific language governing permissions and
 * limitations under the License.
 */
/**
 * @exports SurfacePolyline
 */
define([
        '../error/ArgumentError',
        '../util/Logger',
        '../shapes/ShapeAttributes',
        '../shapes/SurfaceShape'
    ],
    function (ArgumentError,
              Logger,
              ShapeAttributes,
              SurfaceShape) {
        "use strict";

        /**
         * Constructs a surface polyline.
         * @alias SurfacePolyline
         * @constructor
         * @augments SurfaceShape
         * @classdesc Represents a polyline draped over the terrain surface.
         * <p>
         * SurfacePolyline uses the following attributes from its associated shape attributes bundle:
         * <ul>
         *         <li>Draw outline</li>
         *         <li>Outline color</li>
         *         <li>Outline width</li>
         *         <li>Outline stipple factor</li>
         *         <li>Outline stipple pattern</li>
         * </ul>
         * @param {Location[]} locations This polyline's locations.
         * @param {ShapeAttributes} attributes The attributes to apply to this shape. May be null, in which case
         * attributes must be set directly before the shape is drawn.
         * @throws {ArgumentError} If the specified locations are null or undefined.
         */
        var SurfacePolyline = function (locations, attributes) {
            if (!locations) {
                throw new ArgumentError(
                    Logger.logMessage(Logger.LEVEL_SEVERE, "SurfacePolyline", "constructor",
                        "The specified locations array is null or undefined."));
            }

            SurfaceShape.call(this, attributes);

            /**
             * This shape's locations, specified as an array locations.
             * @type {Array}
             */
            this._boundaries = locations;

            this._stateId = SurfacePolyline.stateId++;

            // Internal use only.
            this._isInteriorInhibited = true;
        };

        SurfacePolyline.prototype = Object.create(SurfaceShape.prototype);

        Object.defineProperties(SurfacePolyline.prototype, {
            /**
             * This polyline's boundaries. The polylines locations.
             * @type {Location[]}
             * @memberof SurfacePolyline.prototype
             */
            boundaries: {
                get: function () {
                    return this._boundaries;
                },
                set: function (boundaries) {
                    if (!Array.isArray(boundaries)) {
                        throw new ArgumentError(
                            Logger.logMessage(Logger.LEVEL_SEVERE, "SurfacePolyline", "set boundaries",
                                "The specified value is not an array."));
                    }
                    this.resetBoundaries();
                    this._boundaries = boundaries;
                    this._stateId = SurfacePolyline.stateId++;
                    this.stateKeyInvalid = true;
                }
            }
        });

        // Internal use only. Intentionally not documented.
        SurfacePolyline.stateId = Number.MIN_SAFE_INTEGER;

        // Internal use only. Intentionally not documented.
        SurfacePolyline.staticStateKey = function(shape) {
            var shapeStateKey = SurfaceShape.staticStateKey(shape);

            return shapeStateKey +
                " pl " + shape._stateId;
        };

        // Internal use only. Intentionally not documented.
        SurfacePolyline.prototype.computeStateKey = function() {
            return SurfacePolyline.staticStateKey(this);
        };

        // Internal. Polyline doesn't generate its own boundaries. See SurfaceShape.prototype.computeBoundaries.
        SurfacePolyline.prototype.computeBoundaries = function(dc) {
        };

        // Internal use only. Intentionally not documented.
        SurfacePolyline.prototype.getReferencePosition = function () {
            return this.boundaries.length > 1 ? this.boundaries[0] : null;
        };

        // Internal use only. Intentionally not documented.
        SurfacePolyline.prototype.moveTo = function (globe, position) {
<<<<<<< HEAD
            this.boundaries = this.computeShiftedLocations(globe, this.getReferencePosition(),
                position, this._boundaries);
=======
            this.boundaries = this.computeShiftedLocations(globe, this.getReferencePosition(), position,
                this._boundaries);
>>>>>>> 61c6663e
        };

        return SurfacePolyline;
    });<|MERGE_RESOLUTION|>--- conflicted
+++ resolved
@@ -122,13 +122,8 @@
 
         // Internal use only. Intentionally not documented.
         SurfacePolyline.prototype.moveTo = function (globe, position) {
-<<<<<<< HEAD
-            this.boundaries = this.computeShiftedLocations(globe, this.getReferencePosition(),
-                position, this._boundaries);
-=======
             this.boundaries = this.computeShiftedLocations(globe, this.getReferencePosition(), position,
                 this._boundaries);
->>>>>>> 61c6663e
         };
 
         return SurfacePolyline;
