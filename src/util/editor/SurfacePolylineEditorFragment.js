/*
 * Copyright 2015-2018 WorldWind Contributors
 *
 * Licensed under the Apache License, Version 2.0 (the "License");
 * you may not use this file except in compliance with the License.
 * You may obtain a copy of the License at
 *
 * http://www.apache.org/licenses/LICENSE-2.0
 *
 * Unless required by applicable law or agreed to in writing, software
 * distributed under the License is distributed on an "AS IS" BASIS,
 * WITHOUT WARRANTIES OR CONDITIONS OF ANY KIND, either express or implied.
 * See the License for the specific language governing permissions and
 * limitations under the License.
 */
/**
 * @exports SurfacePolylineEditorFragment
 */
define([
        './BaseSurfaceEditorFragment',
        '../../geom/Location',
        '../../shapes/Placemark',
        '../../geom/Position',
        './ShapeEditorConstants',
        '../../shapes/SurfacePolyline',
        '../../geom/Vec3'
    ],
    function (BaseSurfaceEditorFragment,
              Location,
              Placemark,
              Position,
              ShapeEditorConstants,
              SurfacePolyline,
              Vec3) {
        "use strict";

        //Internal use only. Intentionally not documented.
        var SurfacePolylineEditorFragment = function () {};

        SurfacePolylineEditorFragment.prototype = Object.create(BaseSurfaceEditorFragment.prototype);

        //Internal use only. Intentionally not documented.
        SurfacePolylineEditorFragment.prototype.canHandle = function (shape) {
            return shape instanceof SurfacePolyline;
        };

        //Internal use only. Intentionally not documented.
        SurfacePolylineEditorFragment.prototype.createShadowShape = function (shape) {
            return new SurfacePolyline(shape.boundaries, shape.attributes);
        };

        //Internal use only. Intentionally not documented.
<<<<<<< HEAD
        SurfacePolylineEditorFragment.prototype.getShapeCenter = function (shape) {
            return null;
        };

        //Internal use only. Intentionally not documented.
        SurfacePolylineEditorFragment.prototype.reshape = function (shape, globe, controlPoint, terrainPosition, previousPosition, alternateAction) {
            var delta = this.computeControlPointDelta(globe, previousPosition, terrainPosition);
            var centerPoint = globe.computePointFromPosition(
                shape.center.latitude,
                shape.center.longitude,
                0,
                new Vec3(0, 0, 0)
            );
            var markerPoint = globe.computePointFromPosition(
                controlPoint.position.latitude,
                controlPoint.position.longitude,
                0,
                new Vec3(0, 0, 0)
            );

            var vMarker = markerPoint.subtract(centerPoint).normalize();

            var radius = shape.radius + delta.dot(vMarker);
            if (radius > 0) {
                shape.radius = radius;
=======
        SurfacePolylineEditorFragment.prototype.reshape = function (shape, globe, controlPoint, terrainPosition, previousPosition, currentEvent) {
            var boundaries = shape.boundaries;

            var k = 0;
            var newPos;

            if (boundaries.length > 0 && boundaries[0].length > 2) {
                outer:
                    for (var i = 0; i < boundaries.length; i++) {
                        for (var j = 0; j < boundaries[i].length; j++) {
                            if (controlPoint.userProperties.purpose === ShapeEditorConstants.LOCATION) {
                                if (controlPoint.userProperties.id === k) {
                                    newPos = this.moveLocation(globe, controlPoint, terrainPosition, previousPosition);
                                    boundaries[i][j] = newPos;
                                    shape.boundaries = boundaries;
                                    controlPoint.position = newPos;
                                    break outer;
                                }
                            }
                            else if (controlPoint.userProperties.purpose === ShapeEditorConstants.ROTATION) {
                                this.rotateLocations(globe, terrainPosition, previousPosition, boundaries);
                                shape.boundaries = boundaries;
                                break outer;
                            }
                            k++;
                        }
                    }
            }
            else if (boundaries.length >= 2) {
                //poly without whole
                for (var i = 0; i < boundaries.length; i++) {
                    if (controlPoint.userProperties.purpose === ShapeEditorConstants.LOCATION) {
                        if (controlPoint.userProperties.id === k) {
                            if (currentEvent.altKey) {
                                //remove location
                                var minSize = shape instanceof SurfacePolygon ? 3 : 2;
                                if (boundaries.length > minSize) {
                                    // Delete the control point.
                                    boundaries.splice(i, 1);
                                    shape.boundaries = boundaries;
                                    this.removeControlPoints();
                                }
                            }
                            else {
                                newPos = this.moveLocation(globe, controlPoint, terrainPosition, previousPosition);
                                boundaries[i] = newPos;
                                shape.boundaries = boundaries;
                                controlPoint.position = newPos;
                            }
                            break;
                        }
                    } else if (controlPoint.userProperties.purpose === ShapeEditorConstants.ROTATION) {
                        this.rotateLocations(globe, terrainPosition, previousPosition, boundaries);
                        shape.boundaries = boundaries;
                        break;
                    }
                    k++;
                }
>>>>>>> 78ce79a1
            }
        };

        //Internal use only. Intentionally not documented.
        SurfacePolylineEditorFragment.prototype.updateControlPoints = function (shape, globe, controlPoints, accessories, sizeControlPointAttributes, angleControlPointAttributes, locationControlPointAttributes) {
            var locations = [];

            if (shape.boundaries.length > 0 && shape.boundaries[0].length > 2) {
                for (var i = 0; i < shape.boundaries.length; i++) {
                    for (var j = 0; j < shape.boundaries[i].length; j++) {
                        locations.push(shape.boundaries[i][j]);
                    }
                }
            }
            else if (shape.boundaries.length >= 2) {
                for (var i = 0; i < shape.boundaries.length; i++) {
                    locations.push(shape.boundaries[i]);
                }
            }

            if (locations.length < 2)
                return;

            var polygonCenter = this.getCenter(globe, locations);
            var shapeRadius = this.getAverageDistance(globe, polygonCenter, locations);
            shapeRadius = shapeRadius * 1.2;
            var heading = this.currentHeading;
            var rotationControlLocation = Location.greatCircleLocation(
                polygonCenter,
                heading,
                shapeRadius,
                new Location(0, 0));

            var rotationPosition = new Position(
                rotationControlLocation.latitude,
                rotationControlLocation.longitude,
                0);

            if (controlPoints.length > 0) {
                for (var i = 0; i < locations.length; i++) {
                    controlPoints[i].position = locations[i];
                }
                controlPoints[locations.length].position = rotationPosition;
                controlPoints[locations.length].userProperties.rotation = heading;
            }
            else {
                var controlPoint;

                for (var i = 0; i < locations.length; i++) {
                    controlPoint = new Placemark(
                        locations[i],
                        false,
                        locationControlPointAttributes);
                    controlPoint.userProperties.isControlPoint = true;
                    controlPoint.userProperties.id = i;
                    controlPoint.userProperties.purpose = ShapeEditorConstants.LOCATION;
                    controlPoint.altitudeMode = WorldWind.CLAMP_TO_GROUND;
                    controlPoints.push(controlPoint);
                }

                controlPoint = new Placemark(
                    rotationPosition,
                    false,
                    angleControlPointAttributes
                );
                controlPoint.userProperties.isControlPoint = true;
                controlPoint.userProperties.id = locations.length;
                controlPoint.userProperties.purpose = ShapeEditorConstants.ROTATION;
                controlPoint.userProperties.rotation = heading;
                controlPoint.altitudeMode = WorldWind.CLAMP_TO_GROUND;
                controlPoints.push(controlPoint);
            }

            this.updateOrientationLine(polygonCenter, rotationPosition, accessories);
        };

        return SurfacePolylineEditorFragment;
    }
);<|MERGE_RESOLUTION|>--- conflicted
+++ resolved
@@ -50,34 +50,12 @@
         };
 
         //Internal use only. Intentionally not documented.
-<<<<<<< HEAD
         SurfacePolylineEditorFragment.prototype.getShapeCenter = function (shape) {
             return null;
         };
 
         //Internal use only. Intentionally not documented.
         SurfacePolylineEditorFragment.prototype.reshape = function (shape, globe, controlPoint, terrainPosition, previousPosition, alternateAction) {
-            var delta = this.computeControlPointDelta(globe, previousPosition, terrainPosition);
-            var centerPoint = globe.computePointFromPosition(
-                shape.center.latitude,
-                shape.center.longitude,
-                0,
-                new Vec3(0, 0, 0)
-            );
-            var markerPoint = globe.computePointFromPosition(
-                controlPoint.position.latitude,
-                controlPoint.position.longitude,
-                0,
-                new Vec3(0, 0, 0)
-            );
-
-            var vMarker = markerPoint.subtract(centerPoint).normalize();
-
-            var radius = shape.radius + delta.dot(vMarker);
-            if (radius > 0) {
-                shape.radius = radius;
-=======
-        SurfacePolylineEditorFragment.prototype.reshape = function (shape, globe, controlPoint, terrainPosition, previousPosition, currentEvent) {
             var boundaries = shape.boundaries;
 
             var k = 0;
@@ -110,7 +88,7 @@
                 for (var i = 0; i < boundaries.length; i++) {
                     if (controlPoint.userProperties.purpose === ShapeEditorConstants.LOCATION) {
                         if (controlPoint.userProperties.id === k) {
-                            if (currentEvent.altKey) {
+                            if (alternateAction) {
                                 //remove location
                                 var minSize = shape instanceof SurfacePolygon ? 3 : 2;
                                 if (boundaries.length > minSize) {
@@ -135,7 +113,6 @@
                     }
                     k++;
                 }
->>>>>>> 78ce79a1
             }
         };
 
