--- conflicted
+++ resolved
@@ -782,16 +782,6 @@
                 return Math.pow(2, power);
             },
 
-<<<<<<< HEAD
-            toRadians: function(value) {
-                return Angle.DEGREES_TO_RADIANS * value;
-            },
-
-            toDegrees: function(value) {
-                return Angle.RADIANS_TO_DEGREES * value;
-            },
-
-=======
             /**
              * Restricts an angle to the range [0, 360] degrees, wrapping angles outside the range.
              * Wrapping takes place as though traversing the edge of a unit circle;
@@ -801,10 +791,17 @@
              *
              * @return {Number} the specified angle wrapped to [0, 360] degrees
              */
->>>>>>> 3c2ce6d4
             normalizeAngle360: function(degrees) {
                 var angle = degrees % 360;
                 return angle >= 0 ? angle : (angle < 0 ? 360 + angle : 360 - angle);
+            },
+
+            toRadians: function(value) {
+                return Angle.DEGREES_TO_RADIANS * value;
+            },
+
+            toDegrees: function(value) {
+                return Angle.RADIANS_TO_DEGREES * value;
             }
         };
 
