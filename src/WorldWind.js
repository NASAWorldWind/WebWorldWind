--- conflicted
+++ resolved
@@ -230,12 +230,9 @@
         './gesture/Touch',
         './shapes/TriangleMesh',
         './error/UnsupportedOperationError',
-<<<<<<< HEAD
-        './util/UrlBuilder',
-=======
         './globe/UsgsNedElevationCoverage',
         './globe/UsgsNedHiElevationCoverage',
->>>>>>> 8e3b0dd1
+        './util/UrlBuilder',
         './geom/Vec2',
         './geom/Vec3',
         './layer/ViewControlsLayer',
