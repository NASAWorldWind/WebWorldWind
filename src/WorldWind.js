--- conflicted
+++ resolved
@@ -949,12 +949,7 @@
          *     <li><code>baseUrl</code>: The URL of the directory containing the WorldWind Library and its resources.</li>
          *     <li><code>layerRetrievalQueueSize</code>: The number of concurrent tile requests allowed per layer. The default is 16.</li>
          *     <li><code>coverageRetrievalQueueSize</code>: The number of concurrent tile requests allowed per elevation coverage. The default is 16.</li>
-<<<<<<< HEAD
          *     <li><code>bingLogoPlacement</code>: An {@link Offset} to place a Bing logo attribution. The default is a 5px margin inset from the lower right corner of the screen.</li>
-=======
-         *     <li><code>bingLogoUrl</code>: The URL of the attribution logo to display when Bing's layers are in view. Defaults to a local Bing logo image file.</li>
-         *     <li><code>bingLogoPlacement</code>: An {@link Offset} to place the Bing logo referred above on the screen. The default is a 5px margin inset from the lower right corner of the screen.</li>
->>>>>>> c94856e3
          *     <li><code>bingLogoAlignment</code>: An {@link Offset} to align the Bing logo relative to its placement position. The default is the lower right corner of the logo.</li>
          * </ul>
          * @type {{gpuCacheSize: number}}
@@ -964,10 +959,6 @@
             baseUrl: (WWUtil.worldwindlibLocation()) || (WWUtil.currentUrlSansFilePart() + '/../'),
             layerRetrievalQueueSize: 16,
             coverageRetrievalQueueSize: 16,
-<<<<<<< HEAD
-=======
-            bingLogoUrl: (WWUtil.worldwindlibLocation()) || (WWUtil.currentUrlSansFilePart() + '/../') + "images/powered-by-bing.png",
->>>>>>> c94856e3
             bingLogoPlacement: new Offset(WorldWind.OFFSET_INSET_PIXELS, 5, WorldWind.OFFSET_PIXELS, 5),
             bingLogoAlignment: new Offset(WorldWind.OFFSET_FRACTION, 1, WorldWind.OFFSET_FRACTION, 0)
         };
