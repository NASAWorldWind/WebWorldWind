--- conflicted
+++ resolved
@@ -13,7 +13,6 @@
     '../../../shapes/Polygon',
     '../../../shapes/ShapeAttributes',
     '../../../util/WWUtil'
-<<<<<<< HEAD
 ], function (
     Color,
     extend,
@@ -26,19 +25,6 @@
     ShapeAttributes,
     WWUtil
 ) {
-=======
-], function (Color,
-             extend,
-             KmlElements,
-             KmlGeometry,
-             KmlLinearRing,
-             KmlLineStyle,
-             KmlPolyStyle,
-             Location,
-             Polygon,
-             ShapeAttributes,
-             WWUtil) {
->>>>>>> 93422054
     "use strict";
     /**
      * Constructs an KmlPolygon. Application usually don't call this constructor. It is called by {@link KmlFile} as
@@ -47,13 +33,8 @@
      * @alias KmlPolygon
      * @constructor
      * @classdesc Contains the data associated with Kml polygon
-<<<<<<< HEAD
-     * @param polygonNode Node representing the Kml polygon.
-     * @param pStyle Style to be applied to current node. It is optional.
-=======
      * @param polygonNode {Node} Node representing the Kml polygon.
      * @param pStyle {Promise} Style to be applied to current node.
->>>>>>> 93422054
      * @throws {ArgumentError} If either the node is null or undefined.
      * @see https://developers.google.com/kml/documentation/kmlreference#polygon
      */
@@ -62,7 +43,6 @@
 
         var self = this;
         // Default locations and attributes. Invisible unless called otherwise.
-<<<<<<< HEAD
         if(pStyle) {
             pStyle.then(function (styles) {
                 // Once style is delivered create corresponding polygon.
@@ -72,11 +52,6 @@
             this._style = pStyle;
         } else {
             Polygon.call(self, self.prepareLocations(), self.prepareAttributes());
-=======
-        pStyle.then(function (style) {
-            // Once style is delivered create corresponding polygon.
-            Polygon.call(self, self.prepareLocations(), self.prepareAttributes(style));
->>>>>>> 93422054
             self.moveValidProperties();
         }
         this._layer = null;
@@ -170,8 +145,8 @@
     /**
      * Renders polygon as polygon applying valid styles.
      * @param layer {Layer} Layer into which this polygon is rendered.
-     */
-<<<<<<< HEAD
+     * @param pStyle {KmlStyle} Style applied to updated polygon
+     */
     KmlPolygon.prototype.update = function(layer, pStyle) {
         var self = this;
         if(pStyle) {
@@ -183,19 +158,11 @@
 
             self.attributes = self.prepareAttributes(normal);
             self.highlightAttributes = highlight ? self.prepareAttributes(highlight): null;
-=======
-    KmlPolygon.prototype.update = function (layer) {
-        var self = this;
-        this._style.then(function (pStyle) {
-            var shapeOptions = self.prepareAttributes(pStyle);
-            self.attributes = shapeOptions;
-            self.highlightAttributes = shapeOptions;
->>>>>>> 93422054
 
             self.locations = self.prepareLocations();
             //self.moveValidProperties();
 
-            if (self._layer != null) {
+            if(self._layer != null ) {
                 // Remove renderable from this layer.
                 self._layer.removeRenderable(self);
             }
@@ -206,7 +173,6 @@
 
     // Well anything that contains NetworkLink must also work using promises.
 
-<<<<<<< HEAD
     KmlPolygon.prototype.moveValidProperties = function() {
         this.extrude = this.kmlExtrude || true;
         this.altitudeMode = this.kmlAltitudeMode || WorldWind.ABSOLUTE;
@@ -214,16 +180,6 @@
 
     KmlPolygon.prototype.prepareAttributes = function(style) {
         var shapeOptions = style && style.generate() || {};
-=======
-    KmlPolygon.prototype.moveValidProperties = function () {
-        this.extrude = this.kmlExtrude || false;
-        this.altitudeMode = this.kmlAltitudeMode || WorldWind.ABSOLUTE;
-    };
-
-    KmlPolygon.prototype.prepareAttributes = function (pStyle) {
-        var shapeOptions = KmlPolyStyle.update(pStyle && pStyle.PolyStyle);
-        KmlLineStyle.update(pStyle && pStyle.LineStyle, shapeOptions);
->>>>>>> 93422054
 
         shapeOptions._drawVerticals = this.kmlExtrude || false;
         shapeOptions._applyLighting = true;
