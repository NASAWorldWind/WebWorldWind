/*
 * Copyright (C) 2014 United States Government as represented by the Administrator of the
 * National Aeronautics and Space Administration. All Rights Reserved.
 */
define([
    '../../../util/extend',
    './KmlFeature',
    './../KmlIcon'
], function (extend,
             KmlFeature,
             KmlIcon) {
    "use strict";

    /**
     * Constructs an KmlOverlay. Applications usually don't call this constructor. It is called by {@link KmlFile} as
     * objects from Kml file are read. This object is already concrete implementation.
     * @alias KmlOverlay
     * @classdesc Contains the data associated with Overlay node.
     * @param node {Node} Node representing overlay in the document.
     * @constructor
     * @throws {ArgumentError} If the node is null or undefined.
     * @see https://developers.google.com/kml/documentation/kmlreference#overlay
     */
    var KmlOverlay = function (node) {
        KmlFeature.call(this, node);

        Object.defineProperties(this, {
            /**
             * Color values are expressed in hexadecimal notation, including opacity (alpha) values. The order of
             * expression is alpha, blue, green, red (aabbggrr). The range of values for any one color is 0 to 255 (00
             * to ff). For opacity, 00 is fully transparent and ff is fully opaque. For example, if you want to apply a
             * blue color with
             * 50 percent opacity to an overlay, you would specify the following: &lt;color&gt;7fff0000&lt;/color&gt;
             * @memberof KmlOverlay.prototype
             * @readonly
             * @type {String}
             */
<<<<<<< HEAD
            kmlColor: {
                get: function() {
=======
            color: {
                get: function () {
>>>>>>> 93422054
                    return this.retrieve({name: 'color'});
                }
            },

            /**
             * This element defines the stacking order for the images in overlapping overlays. Overlays with higher
             * &lt;drawOrder&gt; values are drawn on top of overlays with lower &lt;drawOrder&gt; values.
             * @memberof KmlOverlay.prototype
             * @readonly
             * @type {Number}
             */
<<<<<<< HEAD
            kmlDrawOrder: {
                get: function() {
=======
            drawOrder: {
                get: function () {
>>>>>>> 93422054
                    return this.retrieve({name: 'drawOrder', transformer: Number});
                }
            },

            /**
             * Defines the image associated with the Overlay. The &lt;href&gt; element defines the location of the image to
             * be
             * used as the Overlay. This location can be either on a local file system or on a web server. If this
             * element is omitted or contains no &lt;href&gt;, a rectangle is drawn using the color and size defined by the
             * ground or screen overlay.
             * @memberof KmlOverlay.prototype
             * @readonly
             * @type {KmlIcon}
             */
<<<<<<< HEAD
            kmlIcon: {
                get: function(){
=======
            Icon: {
                get: function () {
>>>>>>> 93422054
                    return this.createChildElement({
                        name: KmlIcon.prototype.getTagNames()
                    });
                }
            }
        });

        extend(this, KmlOverlay.prototype);
    };

    /**
     * Returns tag name of all descendants of this abstract node.
     * @returns {String[]}
     */
    KmlOverlay.prototype.getTagNames = function () {
        return ['PhotoOverlay', 'ScreenOverlay', 'GroundOverlay'];
    };

    return KmlOverlay;
});<|MERGE_RESOLUTION|>--- conflicted
+++ resolved
@@ -35,13 +35,8 @@
              * @readonly
              * @type {String}
              */
-<<<<<<< HEAD
             kmlColor: {
                 get: function() {
-=======
-            color: {
-                get: function () {
->>>>>>> 93422054
                     return this.retrieve({name: 'color'});
                 }
             },
@@ -53,13 +48,8 @@
              * @readonly
              * @type {Number}
              */
-<<<<<<< HEAD
             kmlDrawOrder: {
                 get: function() {
-=======
-            drawOrder: {
-                get: function () {
->>>>>>> 93422054
                     return this.retrieve({name: 'drawOrder', transformer: Number});
                 }
             },
@@ -74,13 +64,8 @@
              * @readonly
              * @type {KmlIcon}
              */
-<<<<<<< HEAD
             kmlIcon: {
                 get: function(){
-=======
-            Icon: {
-                get: function () {
->>>>>>> 93422054
                     return this.createChildElement({
                         name: KmlIcon.prototype.getTagNames()
                     });
