--- conflicted
+++ resolved
@@ -8,11 +8,13 @@
     '../KmlElements',
     './KmlFeature',
     '../util/Schema'
-], function (extend,
-             KmlContainer,
-             KmlElements,
-             KmlFeature,
-             Schema) {
+], function (
+    extend,
+    KmlContainer,
+    KmlElements,
+    KmlFeature,
+    Schema
+) {
     "use strict";
     /**
      * Constructs an KmlDocument. Applications usually don't call this constructor. It is called by {@link KmlFile} as
@@ -35,13 +37,8 @@
              * @type {Node[]}
              * @see {KmlFeature}
              */
-<<<<<<< HEAD
             kmlShapes: {
                 get: function(){
-=======
-            shapes: {
-                get: function () {
->>>>>>> 93422054
                     var allElements = this.parse();
                     return allElements.filter(function (element) {
                         return element.isFeature();
@@ -58,13 +55,8 @@
              * @type {Schema[]}
              * @see {Schema}
              */
-<<<<<<< HEAD
             kmlSchemas: {
                 get: function(){
-=======
-            schemas: {
-                get: function () {
->>>>>>> 93422054
                     var allElements = this.parse();
                     return allElements.filter(function (element) {
                         return element instanceof Schema;
@@ -76,13 +68,8 @@
         extend(this, KmlDocument.prototype);
     };
 
-<<<<<<< HEAD
     KmlDocument.prototype.update = function(layer, style) {
         this.kmlShapes.forEach(function(shape) {
-=======
-    KmlDocument.prototype.update = function (layer, style) {
-        this.shapes.forEach(function (shape) {
->>>>>>> 93422054
             shape.update(layer, style);
         });
     };
