/*
 * Copyright (C) 2014 United States Government as represented by the Administrator of the
 * National Aeronautics and Space Administration. All Rights Reserved.
 */
define([
    '../../../util/extend',
    './../KmlElements',
    '../KmlObject'
], function (extend,
             KmlElements,
             KmlObject) {
    "use strict";

    /**
     * Constructs a Scale. Application usually don't call this constructor. It is called by {@link KmlFile} as
     * Objects from KmlFile are read. It is concrete implementation.
     * @alias Scale
     * @constructor
     * @classdesc Contains the data associated with Kml Scale
     * @param node {Node} Node representing the Kml Scale
     * @throws {ArgumentError} If either the node is null or undefined.
     * @see https://developers.google.com/kml/documentation/kmlreference#scale
     */
    var Scale = function (node) {
        KmlObject.call(this, node);

        Object.defineProperties(this, {
            /**
             * Scales model along x axis
             * @memberof Scale.prototype
             * @readonly
             * @type {Number}
             */
<<<<<<< HEAD
            kmlX: {
                get: function() {
                    return this.retrieve({name: 'x'});
=======
            x: {
                get: function () {
                    return this.retrieve({name: 'x', transformer: Number});
>>>>>>> 93422054
                }
            },

            /**
             * Scales model along y axis
             * @memberof Scale.prototype
             * @readonly
             * @type {Number}
             */
<<<<<<< HEAD
            kmlY: {
                get: function() {
                    return this.retrieve({name: 'y'});
=======
            y: {
                get: function () {
                    return this.retrieve({name: 'y', transformer: Number});
>>>>>>> 93422054
                }
            },

            /**
             * Scales model along z axis
             * @memberof Scale.prototype
             * @readonly
             * @type {Number}
             */
<<<<<<< HEAD
            kmlZ: {
                get: function() {
                    return this.retrieve({name: 'z'});
=======
            z: {
                get: function () {
                    return this.retrieve({name: 'z', transformer: Number});
>>>>>>> 93422054
                }
            }
        });

        extend(this, Scale.prototype);
    };

    /**
     * Returns tag name of this Node.
     * @returns {String[]}
     */
    Scale.prototype.getTagNames = function () {
        return ['Scale'];
    };

    KmlElements.addKey(Scale.prototype.getTagNames()[0], Scale);

    return Scale;
});<|MERGE_RESOLUTION|>--- conflicted
+++ resolved
@@ -6,9 +6,11 @@
     '../../../util/extend',
     './../KmlElements',
     '../KmlObject'
-], function (extend,
-             KmlElements,
-             KmlObject) {
+], function (
+    extend,
+    KmlElements,
+    KmlObject
+) {
     "use strict";
 
     /**
@@ -31,15 +33,9 @@
              * @readonly
              * @type {Number}
              */
-<<<<<<< HEAD
             kmlX: {
                 get: function() {
                     return this.retrieve({name: 'x'});
-=======
-            x: {
-                get: function () {
-                    return this.retrieve({name: 'x', transformer: Number});
->>>>>>> 93422054
                 }
             },
 
@@ -49,15 +45,9 @@
              * @readonly
              * @type {Number}
              */
-<<<<<<< HEAD
             kmlY: {
                 get: function() {
                     return this.retrieve({name: 'y'});
-=======
-            y: {
-                get: function () {
-                    return this.retrieve({name: 'y', transformer: Number});
->>>>>>> 93422054
                 }
             },
 
@@ -67,15 +57,9 @@
              * @readonly
              * @type {Number}
              */
-<<<<<<< HEAD
             kmlZ: {
                 get: function() {
                     return this.retrieve({name: 'z'});
-=======
-            z: {
-                get: function () {
-                    return this.retrieve({name: 'z', transformer: Number});
->>>>>>> 93422054
                 }
             }
         });
