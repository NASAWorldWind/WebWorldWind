/*
 * Copyright (C) 2014 United States Government as represented by the Administrator of the
 * National Aeronautics and Space Administration. All Rights Reserved.
 */
define([
    '../../../util/extend',
    '../KmlElements',
    './KmlSubStyle',
    '../util/Pair'
], function (extend,
             KmlElements,
             KmlSubStyle,
             Pair) {
    "use strict";
    /**
     * Constructs an KmlStyleMap. Applications usually don't call this constructor. It is called by {@link KmlFile} as
     * objects from Kml file are read. This object is already concrete implementation.
     * @alias KmlStyleMap
     * @classdesc Contains the data associated with StyleMap node.
     * @param node {Node} Node representing style map in the document.
     * @constructor
     * @throws {ArgumentError} If the node is null or undefined.
     * @see https://developers.google.com/kml/documentation/kmlreference#stylemap
     */
    var KmlStyleMap = function (node) {
        KmlSubStyle.call(this, node);

        Object.defineProperties(this, {
            /**
             * Defines a key/value pair that maps a mode (normal or highlight) to the predefined &lt;styleUrl&gt;.
             * &lt;Pair&gt;
             * contains two elements (both are required):
             * &lt;key&gt;, which identifies the key
             * &lt;styleUrl&gt; or &lt;Style&gt;, which references the style. In &lt;styleUrl&gt;, for referenced style elements that are
             *  local to the KML document, a simple # referencing is used. For styles that are contained in external
             * files, use a full URL along with # referencing.
             * @memberof KmlStyleMap.prototype
             * @readonly
             * @type {Array}
             */
            kmlPairs: {
                get: function () {
                    return this.parse();
                }
            }
        });

        extend(this, KmlStyleMap.prototype);
    };

<<<<<<< HEAD
    KmlStyleMap.prototype.resolve = function(resolve, reject) {
        // Make sure all styles are loaded and then resolve with object such as
        // {normal: , highlight: }
    };

    KmlStyleMap.prototype.getTagNames = function() {
=======
    /**
     * Returns tag name of this Node.
     * @returns {String[]}
     */
    KmlStyleMap.prototype.getTagNames = function () {
>>>>>>> 93422054
        return ['StyleMap'];
    };

    KmlElements.addKey(KmlStyleMap.prototype.getTagNames()[0], KmlStyleMap);

    return KmlStyleMap;
});<|MERGE_RESOLUTION|>--- conflicted
+++ resolved
@@ -36,7 +36,7 @@
              * files, use a full URL along with # referencing.
              * @memberof KmlStyleMap.prototype
              * @readonly
-             * @type {Array}
+             * @type {Pair[]}
              */
             kmlPairs: {
                 get: function () {
@@ -48,20 +48,16 @@
         extend(this, KmlStyleMap.prototype);
     };
 
-<<<<<<< HEAD
     KmlStyleMap.prototype.resolve = function(resolve, reject) {
         // Make sure all styles are loaded and then resolve with object such as
         // {normal: , highlight: }
     };
 
-    KmlStyleMap.prototype.getTagNames = function() {
-=======
     /**
      * Returns tag name of this Node.
      * @returns {String[]}
      */
-    KmlStyleMap.prototype.getTagNames = function () {
->>>>>>> 93422054
+    KmlStyleMap.prototype.getTagNames = function() {
         return ['StyleMap'];
     };
 
