--- conflicted
+++ resolved
@@ -13,16 +13,18 @@
     './KmlListStyle',
     './KmlBalloonStyle',
     '../../../util/Promise'
-], function (extend,
-             KmlStyleSelector,
-             KmlElements,
-             KmlPolyStyle,
-             KmlIconStyle,
-             KmlLabelStyle,
-             KmlLineStyle,
-             KmlListStyle,
-             KmlBalloonStyle,
-             Promise) {
+], function (
+    extend,
+    KmlStyleSelector,
+    KmlElements,
+    KmlPolyStyle,
+    KmlIconStyle,
+    KmlLabelStyle,
+    KmlLineStyle,
+    KmlListStyle,
+    KmlBalloonStyle,
+    Promise
+) {
     "use strict";
 
     /**
@@ -47,13 +49,8 @@
              * @readonly
              * @type {KmlIconStyle|null}
              */
-<<<<<<< HEAD
             kmlIconStyle: {
                 get: function() {
-=======
-            IconStyle: {
-                get: function () {
->>>>>>> 93422054
                     return this.createChildElement({
                         name: KmlIconStyle.prototype.getTagNames()
                     });
@@ -66,13 +63,8 @@
              * @readonly
              * @type {KmlLabelStyle|null}
              */
-<<<<<<< HEAD
             kmlLabelStyle: {
                 get: function() {
-=======
-            LabelStyle: {
-                get: function () {
->>>>>>> 93422054
                     return this.createChildElement({
                         name: KmlLabelStyle.prototype.getTagNames()
                     });
@@ -85,13 +77,8 @@
              * @readonly
              * @type {KmlLineStyle|null}
              */
-<<<<<<< HEAD
             kmlLineStyle: {
                 get: function() {
-=======
-            LineStyle: {
-                get: function () {
->>>>>>> 93422054
                     return this.createChildElement({
                         name: KmlLineStyle.prototype.getTagNames()
                     });
@@ -104,13 +91,8 @@
              * @readonly
              * @type {KmlPolyStyle|null}
              */
-<<<<<<< HEAD
             kmlPolyStyle: {
                 get: function() {
-=======
-            PolyStyle: {
-                get: function () {
->>>>>>> 93422054
                     return this.createChildElement({
                         name: KmlPolyStyle.prototype.getTagNames()
                     });
@@ -123,13 +105,8 @@
              * @readonly
              * @type {KmlBalloonStyle|null}
              */
-<<<<<<< HEAD
             kmlBalloonStyle: {
                 get: function() {
-=======
-            BalloonStyle: {
-                get: function () {
->>>>>>> 93422054
                     return this.createChildElement({
                         name: KmlBalloonStyle.prototype.getTagNames()
                     });
@@ -142,13 +119,8 @@
              * @readonly
              * @type {KmlListStyle|null}
              */
-<<<<<<< HEAD
             kmlListStyle: {
                 get: function() {
-=======
-            ListStyle: {
-                get: function () {
->>>>>>> 93422054
                     return this.createChildElement({
                         name: KmlListStyle.prototype.getTagNames()
                     });
@@ -159,7 +131,6 @@
         extend(this, KmlStyle.prototype);
     };
 
-<<<<<<< HEAD
     KmlStyle.prototype.generate = function(options) {
         options = options || {};
         var style = this || {};
@@ -187,12 +158,9 @@
     };
 
     KmlStyle.prototype.getStyle = function() {
-=======
-    KmlStyle.prototype.getStyle = function () {
->>>>>>> 93422054
         var self = this;
-        return new Promise(function (resolve) {
-            window.setTimeout(function () {
+        return new Promise(function(resolve, reject){
+            window.setTimeout(function(){
                 resolve(self);
             }, 0);
         });
