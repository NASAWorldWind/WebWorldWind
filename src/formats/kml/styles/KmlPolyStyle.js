/*
 * Copyright (C) 2014 United States Government as represented by the Administrator of the
 * National Aeronautics and Space Administration. All Rights Reserved.
 */
define([
    '../../../util/Color',
    '../../../util/extend',
    './KmlColorStyle',
    './../KmlElements',
    '../../../util/WWUtil'
], function (Color,
             extend,
             KmlColorStyle,
             KmlElements,
             WWUtil) {
    "use strict";

    /**
     * Constructs an KmlPolyStyle. Application usually don't call this constructor. It is called by {@link KmlFile} as
     * Objects from KmlFile are read. It is concrete implementation.
     * @alias KmlPolyStyle
     * @constructor
     * @classdesc Contains the data associated with Kml poly style
     * @param polyStyleNode {Node} Node representing the Kml poly style.
     * @throws {ArgumentError} If either the node is null or undefined.
     * @see https://developers.google.com/kml/documentation/kmlreference#polystyle
     */
    var KmlPolyStyle = function (polyStyleNode) {
        KmlColorStyle.call(this, polyStyleNode);

        Object.defineProperties(this, {
            /**
             * If true the polygon's surface will be filled with color
             * @memberof KmlPolyStyle.prototype
             * @readonly
             * @type {Boolean}
             */
<<<<<<< HEAD
            kmlFill: {
                get: function(){
=======
            fill: {
                get: function () {
>>>>>>> 93422054
                    return this.retrieve({name: 'fill', transformer: WWUtil.transformToBoolean});
                }
            },

            /**
             * Specifies whether outline polygon. Outline style is defined by line style if present.
             * @memberof KmlPolyStyle.prototype
             * @readonly
             * @type {Boolean}
             */
<<<<<<< HEAD
            kmlOutline: {
                get: function(){
=======
            outline: {
                get: function () {
>>>>>>> 93422054
                    return this.retrieve({name: 'outline', transformer: WWUtil.transformToBoolean});
                }
            }
        });

        extend(this, KmlPolyStyle.prototype);
    };

    KmlPolyStyle.update = function (style, options) {
        style = style || {};
        var shapeOptions = options || {};
        shapeOptions._drawInterior = style.kmlFill || true;
        shapeOptions._drawOutline = style.kmlOutline || false;
        shapeOptions._outlineColor = style.kmlColor && Color.colorFromKmlHex(style.kmlColor) || Color.WHITE;
        shapeOptions._interiorColor = style.kmlColor && Color.colorFromKmlHex(style.kmlColor) || Color.WHITE;
        shapeOptions._colorMode = style.kmlColorMode || 'normal'; // TODO Not yet supported.

        return shapeOptions;
    };

    /**
     * Returns tag name of this Node.
     * @returns {String[]}
     */
    KmlPolyStyle.prototype.getTagNames = function () {
        return ['PolyStyle'];
    };

    KmlElements.addKey(KmlPolyStyle.prototype.getTagNames()[0], KmlPolyStyle);

    return KmlPolyStyle;
});<|MERGE_RESOLUTION|>--- conflicted
+++ resolved
@@ -8,11 +8,13 @@
     './KmlColorStyle',
     './../KmlElements',
     '../../../util/WWUtil'
-], function (Color,
-             extend,
-             KmlColorStyle,
-             KmlElements,
-             WWUtil) {
+], function (
+    Color,
+    extend,
+    KmlColorStyle,
+    KmlElements,
+    WWUtil
+) {
     "use strict";
 
     /**
@@ -35,13 +37,8 @@
              * @readonly
              * @type {Boolean}
              */
-<<<<<<< HEAD
             kmlFill: {
                 get: function(){
-=======
-            fill: {
-                get: function () {
->>>>>>> 93422054
                     return this.retrieve({name: 'fill', transformer: WWUtil.transformToBoolean});
                 }
             },
@@ -52,13 +49,8 @@
              * @readonly
              * @type {Boolean}
              */
-<<<<<<< HEAD
             kmlOutline: {
                 get: function(){
-=======
-            outline: {
-                get: function () {
->>>>>>> 93422054
                     return this.retrieve({name: 'outline', transformer: WWUtil.transformToBoolean});
                 }
             }
