--- conflicted
+++ resolved
@@ -7,10 +7,12 @@
     '../../../util/extend',
     './KmlColorStyle',
     './../KmlElements'
-], function (Color,
-             extend,
-             KmlColorStyle,
-             KmlElements) {
+], function (
+    Color,
+    extend,
+    KmlColorStyle,
+    KmlElements
+) {
     "use strict";
 
     /**
@@ -32,13 +34,8 @@
              * @readonly
              * @type {Number}
              */
-<<<<<<< HEAD
             kmlWidth: {
                 get: function() {
-=======
-            width: {
-                get: function () {
->>>>>>> 93422054
                     return this.retrieve({name: 'width', transformer: Number});
                 }
             },
@@ -49,13 +46,8 @@
              * @readonly
              * @type {String}
              */
-<<<<<<< HEAD
             kmlOuterColor: {
                 get: function() {
-=======
-            outerColor: {
-                get: function () {
->>>>>>> 93422054
                     return this.retrieve({name: 'gx:outerColor'});
                 }
             },
@@ -67,15 +59,9 @@
              * @readonly
              * @type {Number}
              */
-<<<<<<< HEAD
             kmlOuterWidth: {
                 get: function() {
                     return this.retrieve({name: 'gx:outerWidth'});
-=======
-            outerWidth: {
-                get: function () {
-                    return this.retrieve({name: 'gx:outerWidth', transformer: Number});
->>>>>>> 93422054
                 }
             },
 
@@ -85,15 +71,9 @@
              * @readonly
              * @type {Number}
              */
-<<<<<<< HEAD
             kmlPhysicalWidth: {
                 get: function() {
                     return this.retrieve({name: 'gx:physicalWidth'});
-=======
-            physicalWidth: {
-                get: function () {
-                    return this.retrieve({name: 'gx:physicalWidth', transformer: Number});
->>>>>>> 93422054
                 }
             },
 
@@ -105,13 +85,8 @@
              * @readonly
              * @type {Boolean}
              */
-<<<<<<< HEAD
             kmlLabelVisibility: {
                 get: function() {
-=======
-            labelVisibility: {
-                get: function () {
->>>>>>> 93422054
                     return this.retrieve({name: 'gx:labelVisibility'});
                 }
             }
