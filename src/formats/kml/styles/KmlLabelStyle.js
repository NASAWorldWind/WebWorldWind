/*
 * Copyright (C) 2014 United States Government as represented by the Administrator of the
 * National Aeronautics and Space Administration. All Rights Reserved.
 */
define([
    '../../../util/extend',
    './KmlColorStyle',
    '../KmlElements'
], function (extend,
             KmlColorStyle,
             KmlElements) {
    "use strict";
    /**
     * Constructs an KmlLabelStyle. Applications don't usually call this constructor. It is called by {@link KmlFile} as
     * objects from KmlFile are read. This object is already concrete implementation.
     * @alias KmlLabelStyle
     * @classdesc Contains the data associated with LabelStyle
     * @param labelStyleNode {Node} Node representing the LabelStyle in the document.
     * @constructor
     * @throws {ArgumentError} If node is null or undefined.
     * @see https://developers.google.com/kml/documentation/kmlreference#labelstyle
     */
    var KmlLabelStyle = function (labelStyleNode) {
        KmlColorStyle.call(this, labelStyleNode);

        Object.defineProperties(this, {
            /**
             * Scale in which to resize the icon.
             * @memberof KmlLabelStyle.prototype
             * @readonly
             * @type {Number}
             */
<<<<<<< HEAD
            kmlScale: {
                get: function() {
=======
            scale: {
                get: function () {
>>>>>>> 93422054
                    return this.retrieve({name: 'scale', transformer: Number});
                }
            }
        });

        extend(this, KmlLabelStyle.prototype);
    };

    KmlLabelStyle.update = function () {

    };

    /**
     * Returns tag name of this Node.
     * @returns {String[]}
     */
    KmlLabelStyle.prototype.getTagNames = function () {
        return ['LabelStyle'];
    };

    KmlElements.addKey(KmlLabelStyle.prototype.getTagNames()[0], KmlLabelStyle);

    return KmlLabelStyle;
});<|MERGE_RESOLUTION|>--- conflicted
+++ resolved
@@ -6,9 +6,11 @@
     '../../../util/extend',
     './KmlColorStyle',
     '../KmlElements'
-], function (extend,
-             KmlColorStyle,
-             KmlElements) {
+], function (
+    extend,
+    KmlColorStyle,
+    KmlElements
+) {
     "use strict";
     /**
      * Constructs an KmlLabelStyle. Applications don't usually call this constructor. It is called by {@link KmlFile} as
@@ -30,13 +32,8 @@
              * @readonly
              * @type {Number}
              */
-<<<<<<< HEAD
             kmlScale: {
                 get: function() {
-=======
-            scale: {
-                get: function () {
->>>>>>> 93422054
                     return this.retrieve({name: 'scale', transformer: Number});
                 }
             }
