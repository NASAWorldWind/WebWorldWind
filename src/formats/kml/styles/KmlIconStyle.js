--- conflicted
+++ resolved
@@ -60,13 +60,8 @@
             kmlIcon: {
                 get: function () {
                     return this.createChildElement({
-<<<<<<< HEAD
                         name: KmlIcon.prototype.getTagNames()
                     })
-=======
-                        name: KmlIcon.prototype.tagName
-                    });
->>>>>>> 93422054
                 }
             },
 
@@ -128,13 +123,9 @@
         extend(this, KmlIconStyle);
     };
 
-<<<<<<< HEAD
     KmlIconStyle.update = function(style, options) {
         style = style || {};
         var shapeOptions = options || {};
-=======
-    KmlIconStyle.update = function () {
->>>>>>> 93422054
 
         shapeOptions._imageScale = style.kmlScale || 1;
         shapeOptions._imageSource = style.kmlIcon && style.kmlIcon.kmlHref || null;
