/*
 * Copyright (C) 2014 United States Government as represented by the Administrator of the
 * National Aeronautics and Space Administration. All Rights Reserved.
 */
/**
 * @exports KmlTimeSpan
 */
define([
    '../../util/extend',
    './KmlTimePrimitive',
    './KmlElements'
], function (extend,
             KmlTimePrimitive,
             KmlElements) {
    "use strict";
    /**
     * Constructs an KmlTimeSpan. Applications usually don't call this constructor. It is called by {@link KmlFile} as
     * objects from KmlFile are read.
     * @alias KmlTimeSpan
     * @classdesc Contains the data associated with Kml TimeSpan
     * @param timeSpanNode {Node} Node representing the Kml TimeSpan
     * @constructor
     * @throws {ArgumentError} If the content of the node contains invalid elements.
     * @see https://developers.google.com/kml/documentation/kmlreference#timespan
     */
    var KmlTimeSpan = function (timeSpanNode) {
        KmlTimePrimitive.call(this, timeSpanNode);

        Object.defineProperties(this, {
            /**
             * Time from which is the event valid.
             * @memberof KmlTimeSpan.prototype
             * @type {DateTime}
             * @readonly
             */
<<<<<<< HEAD
            kmlBegin: {
                get: function() {
=======
            begin: {
                get: function () {
>>>>>>> 93422054
                    return this.retrieve({name: 'begin'});
                }
            },

            /**
             * Time to which is the event valid.
             * @memberof KmlTimeSpan.prototype
             * @type {DateTime}
             * @readonly
             */
<<<<<<< HEAD
            kmlEnd: {
                get: function() {
=======
            end: {
                get: function () {
>>>>>>> 93422054
                    return this.retrieve({name: 'end'});
                }
            }
        });

        extend(this, KmlTimeSpan.prototype);
    };

    /**
     * Returns tag name of this Node.
     * @returns {String[]}
     */
    KmlTimeSpan.prototype.getTagNames = function () {
        return ['TimeSpan'];
    };

    KmlElements.addKey(KmlTimeSpan.prototype.getTagNames()[0], KmlTimeSpan);

    return KmlTimeSpan;
});<|MERGE_RESOLUTION|>--- conflicted
+++ resolved
@@ -9,9 +9,11 @@
     '../../util/extend',
     './KmlTimePrimitive',
     './KmlElements'
-], function (extend,
-             KmlTimePrimitive,
-             KmlElements) {
+], function(
+    extend,
+    KmlTimePrimitive,
+    KmlElements
+){
     "use strict";
     /**
      * Constructs an KmlTimeSpan. Applications usually don't call this constructor. It is called by {@link KmlFile} as
@@ -33,13 +35,8 @@
              * @type {DateTime}
              * @readonly
              */
-<<<<<<< HEAD
             kmlBegin: {
                 get: function() {
-=======
-            begin: {
-                get: function () {
->>>>>>> 93422054
                     return this.retrieve({name: 'begin'});
                 }
             },
@@ -50,13 +47,8 @@
              * @type {DateTime}
              * @readonly
              */
-<<<<<<< HEAD
             kmlEnd: {
                 get: function() {
-=======
-            end: {
-                get: function () {
->>>>>>> 93422054
                     return this.retrieve({name: 'end'});
                 }
             }
