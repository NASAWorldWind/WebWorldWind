--- conflicted
+++ resolved
@@ -21,11 +21,8 @@
       {pattern: 'examples/data/KML_Samples.kml', included: false},
       {pattern: 'test/formats/geotiff/*.tif', included: false},
       {pattern: 'test/ogc/wcs/*.xml', included: false},
-<<<<<<< HEAD
-      {pattern: 'test/ogc/openSearch/*.xml', included: false}
-=======
+      {pattern: 'test/ogc/openSearch/*.xml', included: false},
       {pattern: 'test/formats/aaigrid/*.asc', included: false}
->>>>>>> b8c70d69
     ],
 
 
