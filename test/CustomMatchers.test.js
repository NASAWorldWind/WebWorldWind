/*
 * Copyright 2015-2018 WorldWind Contributors
 *
 * Licensed under the Apache License, Version 2.0 (the "License");
 * you may not use this file except in compliance with the License.
 * You may obtain a copy of the License at
 *
 *     http://www.apache.org/licenses/LICENSE-2.0
 *
 * Unless required by applicable law or agreed to in writing, software
 * distributed under the License is distributed on an "AS IS" BASIS,
 * WITHOUT WARRANTIES OR CONDITIONS OF ANY KIND, either express or implied.
 * See the License for the specific language governing permissions and
 * limitations under the License.
 */
define([], function () {
    "use strict";

    var CustomMatchers = function () {
    };

    CustomMatchers.toBeVec3 = function (util, customEqualityTesters) {
        return {
            compare: function (actual, expected) {
                var xpass = (actual[0] === expected[0]),
                    ypass = (actual[1] === expected[1]),
                    zpass = (actual[2] === expected[2]);
                return {
                    pass: xpass && ypass && zpass
                }
            }
        };
    };

    CustomMatchers.toBeCloseToVec3 = function (util, customEqualityTesters) {
        return {
            compare: function (actual, expected, precision) {
                var xpass = CustomMatchers.compareNumbers(actual[0], expected[0], precision),
                    ypass = CustomMatchers.compareNumbers(actual[1], expected[1], precision),
                    zpass = CustomMatchers.compareNumbers(actual[2], expected[2], precision);
                return {
                    pass: xpass && ypass && zpass
                }
            }
        };
    };

    CustomMatchers.toBeCloseToPosition = function (util, customEqualityTesters) {
        return {
            compare: function (actual, expected, latitudePrecision, longitudePrecision, altitudePrecision) {
                var latpass = CustomMatchers.compareNumbers(actual.latitude, expected.latitude, latitudePrecision),
                    lonpass = CustomMatchers.compareNumbers(actual.longitude, expected.longitude, longitudePrecision),
                    altpass = CustomMatchers.compareNumbers(actual.altitude, expected.altitude, altitudePrecision);
                return {
                    pass: latpass && lonpass && altpass
                }
            }
        };
    };

    CustomMatchers.toEqualVec3 = function (util, customEqualityTesters) {
        return {
            compare: function (actual, expected, delta) {
                var dx = Math.abs(actual[0] - expected[0]),
                    dy = Math.abs(actual[1] - expected[1]),
                    dz = Math.abs(actual[2] - expected[2]),
                    difference = Math.max(dx, dy, dz);
                return {
                    pass: difference <= delta,
                    message: "Expected " + actual + " to equal " + expected + ", but the difference is " + difference
                };
            }
        };
    };

<<<<<<< HEAD
    CustomMatchers.compareNumbers = function (actual, expected, precision) {
        var pow = Math.pow(10, precision + 1);
        var delta = Math.abs(expected - actual);
        var maxDelta = Math.pow(10, -precision) / 2;

        return (Math.round(delta * pow) / pow) <= maxDelta;
=======
    CustomMatchers.toBeSector = function (util, customEqualityTesters) {
        return {
            compare: function (actual, expected) {
                var doMatch = (actual.minLatitude === expected.minLatitude) &&
                        (actual.maxLatitude === expected.maxLatitude) &&
                        (actual.minLongitude === expected.minLongitude) &&
                        (actual.maxLongitude === expected.maxLongitude);
                return {
                    pass: doMatch,
                    message: "Expected minLat: " + actual.minLatitude + ", maxLat: " + actual.maxLatitude
                        + ", minLon: " + actual.minLongitude + ", maxLon: " + actual.maxLongitude
                        + " to equal " + "minLat: " + expected.minLatitude + ", maxLat: " + expected.maxLatitude
                        + ", minLon: " + expected.minLongitude + ", maxLon: " + expected.maxLongitude
                }
            }
        }
>>>>>>> d4444466
    };

    return CustomMatchers;
});<|MERGE_RESOLUTION|>--- conflicted
+++ resolved
@@ -61,10 +61,7 @@
     CustomMatchers.toEqualVec3 = function (util, customEqualityTesters) {
         return {
             compare: function (actual, expected, delta) {
-                var dx = Math.abs(actual[0] - expected[0]),
-                    dy = Math.abs(actual[1] - expected[1]),
-                    dz = Math.abs(actual[2] - expected[2]),
-                    difference = Math.max(dx, dy, dz);
+                var difference = actual.distanceTo(expected);
                 return {
                     pass: difference <= delta,
                     message: "Expected " + actual + " to equal " + expected + ", but the difference is " + difference
@@ -73,14 +70,6 @@
         };
     };
 
-<<<<<<< HEAD
-    CustomMatchers.compareNumbers = function (actual, expected, precision) {
-        var pow = Math.pow(10, precision + 1);
-        var delta = Math.abs(expected - actual);
-        var maxDelta = Math.pow(10, -precision) / 2;
-
-        return (Math.round(delta * pow) / pow) <= maxDelta;
-=======
     CustomMatchers.toBeSector = function (util, customEqualityTesters) {
         return {
             compare: function (actual, expected) {
@@ -97,7 +86,14 @@
                 }
             }
         }
->>>>>>> d4444466
+    };
+
+    CustomMatchers.compareNumbers = function (actual, expected, precision) {
+        var pow = Math.pow(10, precision + 1);
+        var delta = Math.abs(expected - actual);
+        var maxDelta = Math.pow(10, -precision) / 2;
+
+        return (Math.round(delta * pow) / pow) <= maxDelta;
     };
 
     return CustomMatchers;
